name: Build and Release Tauri App

on:
  pull_request:
    paths:
      - 'dbbs-faculty-match/**'
      - '.github/workflows/packaging.yml'
  push:
    tags:
      - 'v*'
  workflow_dispatch:
    inputs:
      tag_name:
        description: 'Tag to build and release'
        required: true

jobs:
  build:
    if: github.event_name == 'pull_request'
    strategy:
      matrix:
        include:
          - os: windows-latest
            artifact-suffix: windows_x64
          - os: macos-13
            artifact-suffix: macos_x64
          - os: macos-latest
            artifact-suffix: macos_arm64
    runs-on: ${{ matrix.os }}
    steps:
      - name: Check out repository
        uses: actions/checkout@v4

      - name: Set up Node.js
        uses: actions/setup-node@v4
        with:
          node-version: 22
          cache: 'npm'
          cache-dependency-path: dbbs-faculty-match/package-lock.json

      - name: Install frontend dependencies
        working-directory: dbbs-faculty-match
        run: npm ci

      - name: Install Rust toolchain
        uses: dtolnay/rust-toolchain@stable

      - name: Install DMG tooling (macOS)
        if: runner.os == 'macOS'
        run: brew install create-dmg

      - name: Use short Cargo target dir (Windows)
        if: runner.os == 'Windows'
        shell: pwsh
        run: |
          $short = "D:\a\t"
          New-Item -ItemType Directory -Force -Path $short | Out-Null
          "CARGO_TARGET_DIR=$short" | Out-File -FilePath $env:GITHUB_ENV -Encoding utf8 -Append
          Write-Host "Using CARGO_TARGET_DIR=$short"

      - name: Ensure NSIS is installed/up to date
        if: runner.os == 'Windows'
        shell: pwsh
        run: |
          choco upgrade nsis -y --no-progress
          $refresh = Join-Path $env:ChocolateyInstall 'bin/RefreshEnv.cmd'
          if (Test-Path $refresh) {
            & $refresh | Out-Null
          }

          $candidateDirs = @()
          if ($env:ProgramFiles) {
            $candidateDirs += (Join-Path $env:ProgramFiles 'NSIS')
          }
          if (${env:ProgramFiles(x86)}) {
            $candidateDirs += (Join-Path ${env:ProgramFiles(x86)} 'NSIS')
          }
          if ($env:ChocolateyInstall) {
            $candidateDirs += Get-ChildItem -Path (Join-Path $env:ChocolateyInstall 'lib') -Directory -Filter 'nsis*' |
              Sort-Object LastWriteTime -Descending |
              ForEach-Object { Join-Path $_.FullName 'tools' }
          }

          foreach ($dir in $candidateDirs | Where-Object { $_ -and (Test-Path $_) }) {
            if (Test-Path (Join-Path $dir 'makensis.exe')) {
              $dir | Out-File -FilePath $env:GITHUB_PATH -Encoding utf8 -Append
              Write-Host "Added $dir to PATH"
              break
            }
          }

      - name: Verify makensis works
        if: runner.os == 'Windows'
        shell: pwsh
        run: |
          $command = Get-Command makensis -ErrorAction SilentlyContinue
          if (-not $command) {
            $candidates = @()
            if ($env:ProgramFiles) {
              $candidates += (Join-Path $env:ProgramFiles 'NSIS/makensis.exe')
            }
            if (${env:ProgramFiles(x86)}) {
              $candidates += (Join-Path ${env:ProgramFiles(x86)} 'NSIS/makensis.exe')
            }
            if ($env:ChocolateyInstall) {
              $candidates += Get-ChildItem -Path (Join-Path $env:ChocolateyInstall 'lib') -Directory -Filter 'nsis*' |
                Sort-Object LastWriteTime -Descending |
                ForEach-Object { Join-Path $_.FullName 'tools/makensis.exe' }
            }

            foreach ($candidate in $candidates | Where-Object { $_ -and (Test-Path $_) }) {
              $command = Get-Item $candidate
              break
            }
          }

          if (-not $command) {
            throw 'makensis executable not found after installing NSIS'
          }

          $exePath = if ($command -is [System.Management.Automation.CommandInfo]) { $command.Source } else { $command.FullName }
          & $exePath /VERSION



      - name: Build Tauri application
        uses: tauri-apps/tauri-action@v0
        env:
          GITHUB_TOKEN: ${{ secrets.GITHUB_TOKEN }}
        with:
          projectPath: dbbs-faculty-match

  create-release:
    if: github.event_name == 'workflow_dispatch' || startsWith(github.ref, 'refs/tags/')
    runs-on: ubuntu-latest
    outputs:
      release-id: ${{ steps.create-release.outputs.id }}
      release-tag: ${{ steps.release-tag.outputs.value }}
    steps:
      - name: Determine release tag
        id: release-tag
        shell: bash
        run: |
          if [[ "${{ github.event_name }}" == 'workflow_dispatch' ]]; then
            echo "value=${{ inputs.tag_name }}" >> "$GITHUB_OUTPUT"
          else
            echo "value=${{ github.ref_name }}" >> "$GITHUB_OUTPUT"
          fi

      - name: Create GitHub release
        id: create-release
        env:
          GH_TOKEN: ${{ secrets.GITHUB_TOKEN }}
          RELEASE_TAG: ${{ steps.release-tag.outputs.value }}
        shell: bash
        run: |
          set -euo pipefail

          repo="${{ github.repository }}"
          release_tag="${RELEASE_TAG}"
          release_name="DDBS Reviewer Recommendations v${release_tag}"
          payload=$(jq -n \
            --arg tag "$release_tag" \
            --arg name "$release_name" \
            --arg target "${{ github.sha }}" \
            '{tag_name:$tag, name:$name, target_commitish:$target, draft:false, prerelease:false, body:""}')

          response_file=$(mktemp)
          if gh api \
              --method POST \
              -H "Accept: application/vnd.github+json" \
              "repos/${repo}/releases" \
              --input - \
              >"$response_file" <<<"$payload"; then
            :
          else
            if gh api \
                -H "Accept: application/vnd.github+json" \
                "repos/${repo}/releases/tags/${release_tag}" \
                >"$response_file"; then
              :
            else
              echo "Failed to create or retrieve release for tag ${release_tag}" >&2
              cat "$response_file" >&2 || true
              exit 1
            fi
          fi

          release_id=$(jq -r '.id // empty' "$response_file")
          if [[ -z "$release_id" ]]; then
            echo "Could not determine release id" >&2
            cat "$response_file" >&2 || true
            exit 1
          fi

          rm -f "$response_file"

          echo "id=$release_id" >> "$GITHUB_OUTPUT"

  release:
    needs: create-release
    if: needs.create-release.result == 'success'
    strategy:
      matrix:
        include:
          - os: windows-latest
            artifact-suffix: windows_x64
          - os: macos-13
            artifact-suffix: macos_x64
          - os: macos-latest
            artifact-suffix: macos_arm64
    runs-on: ${{ matrix.os }}
    steps:
      - name: Check out repository
        uses: actions/checkout@v4

      - name: Set up Node.js
        uses: actions/setup-node@v4
        with:
          node-version: 22
          cache: 'npm'
          cache-dependency-path: dbbs-faculty-match/package-lock.json

      - name: Install frontend dependencies
        working-directory: dbbs-faculty-match
        run: npm ci
      - name: Install Rust toolchain
        uses: dtolnay/rust-toolchain@stable

      - name: Install DMG tooling (macOS)
        if: runner.os == 'macOS'
        run: brew install create-dmg

      - name: Read app metadata
        id: metadata
        shell: bash
        working-directory: dbbs-faculty-match
        run: |
          set -euo pipefail
          slug=$(jq -r '.name' package.json)
          version=$(jq -r '.version' src-tauri/tauri.conf.json)
          echo "slug=${slug}" >>"$GITHUB_OUTPUT"
          echo "version=${version}" >>"$GITHUB_OUTPUT"

      - name: Use short Cargo target dir (Windows)
        if: runner.os == 'Windows'
        shell: pwsh
        run: |
          $short = "D:\a\t"
          New-Item -ItemType Directory -Force -Path $short | Out-Null
          "CARGO_TARGET_DIR=$short" | Out-File -FilePath $env:GITHUB_ENV -Encoding utf8 -Append
          Write-Host "Using CARGO_TARGET_DIR=$short"

      - name: Ensure NSIS is installed/up to date
        if: runner.os == 'Windows'
        shell: pwsh
        run: |
          choco upgrade nsis -y --no-progress
          $refresh = Join-Path $env:ChocolateyInstall 'bin/RefreshEnv.cmd'
          if (Test-Path $refresh) {
            & $refresh | Out-Null
          }

          $candidateDirs = @()
          if ($env:ProgramFiles) {
            $candidateDirs += (Join-Path $env:ProgramFiles 'NSIS')
          }
          if (${env:ProgramFiles(x86)}) {
            $candidateDirs += (Join-Path ${env:ProgramFiles(x86)} 'NSIS')
          }
          if ($env:ChocolateyInstall) {
            $candidateDirs += Get-ChildItem -Path (Join-Path $env:ChocolateyInstall 'lib') -Directory -Filter 'nsis*' |
              Sort-Object LastWriteTime -Descending |
              ForEach-Object { Join-Path $_.FullName 'tools' }
          }

          foreach ($dir in $candidateDirs | Where-Object { $_ -and (Test-Path $_) }) {
            if (Test-Path (Join-Path $dir 'makensis.exe')) {
              $dir | Out-File -FilePath $env:GITHUB_PATH -Encoding utf8 -Append
              Write-Host "Added $dir to PATH"
              break
            }
          }

      - name: Verify makensis works
        if: runner.os == 'Windows'
        shell: pwsh
        run: |
          $command = Get-Command makensis -ErrorAction SilentlyContinue
          if (-not $command) {
            $candidates = @()
            if ($env:ProgramFiles) {
              $candidates += (Join-Path $env:ProgramFiles 'NSIS/makensis.exe')
            }
            if (${env:ProgramFiles(x86)}) {
              $candidates += (Join-Path ${env:ProgramFiles(x86)} 'NSIS/makensis.exe')
            }
            if ($env:ChocolateyInstall) {
              $candidates += Get-ChildItem -Path (Join-Path $env:ChocolateyInstall 'lib') -Directory -Filter 'nsis*' |
                Sort-Object LastWriteTime -Descending |
                ForEach-Object { Join-Path $_.FullName 'tools/makensis.exe' }
            }

            foreach ($candidate in $candidates | Where-Object { $_ -and (Test-Path $_) }) {
              $command = Get-Item $candidate
              break
            }
          }

          if (-not $command) {
            throw 'makensis executable not found after installing NSIS'
          }

          $exePath = if ($command -is [System.Management.Automation.CommandInfo]) { $command.Source } else { $command.FullName }
          & $exePath /VERSION

      - name: Build Tauri application
        working-directory: dbbs-faculty-match
        run: npm exec -- tauri build --ci
        env:
          TAURI_SIGNING_PRIVATE_KEY: ${{ secrets.TAURI_SIGNING_PRIVATE_KEY }}
          TAURI_PRIVATE_KEY_PASSWORD: ${{ secrets.TAURI_PRIVATE_KEY_PASSWORD }}

      - name: Locate and rename Windows installer
        if: runner.os == 'Windows'
        shell: pwsh
        run: |
          $bundleRoots = @()
          if ($env:CARGO_TARGET_DIR) {
            $bundleRoots += (Join-Path $env:CARGO_TARGET_DIR 'release\bundle')
          }
          $bundleRoots += 'dbbs-faculty-match\src-tauri\target\release\bundle'

          $installer = $null
          foreach ($root in $bundleRoots) {
            if (-not $root) { continue }
            if (-not (Test-Path $root)) { continue }

            $nsisDir = Join-Path $root 'nsis'
            if (Test-Path $nsisDir) {
              $installer = Get-ChildItem -Path $nsisDir -Filter '*.exe' -File -ErrorAction SilentlyContinue | Select-Object -First 1
            }

            if (-not $installer) {
              $installer = Get-ChildItem -Path $root -Filter '*.exe' -File -Recurse -ErrorAction SilentlyContinue | Select-Object -First 1
            }

            if ($installer) { break }
          }

          if (-not $installer) {
            throw "NSIS installer not found in bundle directories. Checked: $($bundleRoots -join ', ')"
          }
          $newName = "${{ steps.metadata.outputs.slug }}_${{ steps.metadata.outputs.version }}_${{ matrix.artifact-suffix }}.exe"
          Rename-Item -Path $installer.FullName -NewName $newName -Force


      - name: Rename macOS disk image
        if: runner.os == 'macOS'
        shell: bash
        run: |
          set -euo pipefail
          bundle_dir="dbbs-faculty-match/src-tauri/target/release/bundle/dmg"
          dmg=$(find "$bundle_dir" -maxdepth 1 -type f -name '*.dmg' | head -n 1)
          if [[ -z "$dmg" ]]; then
            echo "No DMG artifact found" >&2
            exit 1
          fi
          new_name="${{ steps.metadata.outputs.slug }}_${{ steps.metadata.outputs.version }}_${{ matrix.artifact-suffix }}.dmg"
          mv "$dmg" "$(dirname "$dmg")/$new_name"

      - name: Upload release artifacts
        shell: bash
        env:
          GH_TOKEN: ${{ secrets.GITHUB_TOKEN }}
          RELEASE_TAG: ${{ needs.create-release.outputs.release-tag }}
        run: |
          set -euo pipefail
          bundle_dirs=()
          if [[ -n "${CARGO_TARGET_DIR:-}" ]]; then
            bundle_dir="${CARGO_TARGET_DIR}/release/bundle"
            if [[ "${RUNNER_OS:-}" == "Windows" ]]; then
              bundle_dir="$(cygpath -u "$bundle_dir" 2>/dev/null || echo "$bundle_dir")"
            fi
            bundle_dirs+=("$bundle_dir")
<<<<<<< HEAD
          fi

          default_dir='dbbs-faculty-match/src-tauri/target/release/bundle'
          if [[ "${RUNNER_OS:-}" == "Windows" ]]; then
            default_dir="$(cygpath -u "$default_dir" 2>/dev/null || echo "$default_dir")"
          fi
=======
          fi

          default_dir='dbbs-faculty-match/src-tauri/target/release/bundle'
          if [[ "${RUNNER_OS:-}" == "Windows" ]]; then
            default_dir="$(cygpath -u "$default_dir" 2>/dev/null || echo "$default_dir")"
          fi
>>>>>>> 53e5c066
          bundle_dirs+=("$default_dir")

          found_any=0
          for dir in "${bundle_dirs[@]}"; do
            if [[ ! -d "$dir" ]]; then
              continue
            fi
            found_any=1
            while IFS= read -r -d '' file; do
              echo "Uploading $file"
              gh release upload "$RELEASE_TAG" "$file" --clobber
            done < <(find "$dir" -type f \( -name '*.exe' -o -name '*.zip' -o -name '*.dmg' -o -name '*.pkg' -o -name '*.app' -o -name '*.tar.gz' -o -name '*.msix' -o -name '*.json' \) -print0)
          done

          if [[ $found_any -eq 0 ]]; then
            echo "Bundle directory not found. Checked: ${bundle_dirs[*]}" >&2
            exit 1
          fi<|MERGE_RESOLUTION|>--- conflicted
+++ resolved
@@ -383,21 +383,12 @@
               bundle_dir="$(cygpath -u "$bundle_dir" 2>/dev/null || echo "$bundle_dir")"
             fi
             bundle_dirs+=("$bundle_dir")
-<<<<<<< HEAD
           fi
 
           default_dir='dbbs-faculty-match/src-tauri/target/release/bundle'
           if [[ "${RUNNER_OS:-}" == "Windows" ]]; then
             default_dir="$(cygpath -u "$default_dir" 2>/dev/null || echo "$default_dir")"
           fi
-=======
-          fi
-
-          default_dir='dbbs-faculty-match/src-tauri/target/release/bundle'
-          if [[ "${RUNNER_OS:-}" == "Windows" ]]; then
-            default_dir="$(cygpath -u "$default_dir" 2>/dev/null || echo "$default_dir")"
-          fi
->>>>>>> 53e5c066
           bundle_dirs+=("$default_dir")
 
           found_any=0
